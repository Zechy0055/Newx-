--- conflicted
+++ resolved
@@ -1,8 +1,4 @@
-<<<<<<< HEAD
-from app.model import claude, common, gemini, gpt, gptlitellm, ollama
-=======
-from app.model import bedrock, claude, common, gpt, ollama
->>>>>>> b78f14ef
+from app.model import bedrock, claude, common, gemini, gpt, gptlitellm, ollama
 
 
 def register_all_models() -> None:
