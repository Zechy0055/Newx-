--- conflicted
+++ resolved
@@ -40,9 +40,6 @@
     return cp
 
 
-<<<<<<< HEAD
-def repo_commit_current_changes():
-=======
 def is_git_repo() -> bool:
     """
     Check if the current directory is a git repo.
@@ -96,8 +93,7 @@
     return cloned_dir
 
 
-def repo_commit_current_changes(logger=None):
->>>>>>> 18b7b05c
+def repo_commit_current_changes():
     """
     Commit the current active changes so that it's safer to do git reset later on.
     Use case: for storing the changes made in pre_install and test_patch in a commit.
